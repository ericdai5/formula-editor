--- conflicted
+++ resolved
@@ -33,11 +33,8 @@
     "mobx": "^6.12.3",
     "mobx-react-lite": "^4.0.7",
     "mobx-state-tree": "^5.4.1",
-<<<<<<< HEAD
     "plotly.js-dist": "^3.0.1",
-=======
     "prettier-plugin-latex": "^2.0.1",
->>>>>>> 04a6847d
     "react": "^18.2.0",
     "react-dom": "^18.2.0",
     "react-intersection-observer": "^9.8.2",
